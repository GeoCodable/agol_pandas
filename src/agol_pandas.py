--- conflicted
+++ resolved
@@ -310,11 +310,7 @@
         skip_updates=False
         upsert_matching_field=None
 
-<<<<<<< HEAD
-         update_modes = ['upsert', 'update', 'insert']
-=======
         update_modes = ['upsert', 'update', 'insert']
->>>>>>> bfe31194
         if mode == 'overwrite':
             tgt_table.manager.truncate()
     
